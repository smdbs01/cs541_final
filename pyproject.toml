[project]
name = "final-project"
version = "0.1.0"
description = "Add your description here"
readme = "README.md"
requires-python = ">=3.11"
dependencies = [
    "kagglehub>=0.3.11",
<<<<<<< HEAD
    "mediapipe==0.10.9",
    "numpy>=2.2.5",
    "opencv-python>=4.11.0.86",
=======
    "opencv-python>=4.11.0.86",
    "scikit-learn>=1.6.1",
    "torch>=2.6.0",
    "torchvision>=0.21.0",
>>>>>>> 48abeca5
]<|MERGE_RESOLUTION|>--- conflicted
+++ resolved
@@ -5,15 +5,11 @@
 readme = "README.md"
 requires-python = ">=3.11"
 dependencies = [
-    "kagglehub>=0.3.11",
-<<<<<<< HEAD
-    "mediapipe==0.10.9",
-    "numpy>=2.2.5",
-    "opencv-python>=4.11.0.86",
-=======
-    "opencv-python>=4.11.0.86",
-    "scikit-learn>=1.6.1",
-    "torch>=2.6.0",
-    "torchvision>=0.21.0",
->>>>>>> 48abeca5
+  "kagglehub>=0.3.11",
+  "opencv-python>=4.11.0.86",
+  "scikit-learn>=1.6.1",
+  "torch>=2.6.0",
+  "torchvision>=0.21.0",
+  "mediapipe==0.10.9",
+  "numpy>=2.2.5",
 ]